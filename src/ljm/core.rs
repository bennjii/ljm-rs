use std::collections::HashMap;
use std::fmt::{Debug, Formatter};
use std::sync::OnceLock;
use std::{
    ffi::{c_char, c_uint, CString},
    os::raw::c_double,
};
#[cfg(feature = "stream")]
use std::{fmt::Display, sync::RwLock};

#[cfg(feature = "dynlink")]
use libloading::{Library, Symbol};

#[cfg(feature = "staticlink")]
use crate::lib;

use crate::{
    ljm::handle::{ConnectionType, DeviceHandleInfo, DeviceType},
    LJMError,
};

#[cfg(feature = "stream")]
use crate::ljm::stream::LJMStream;
#[cfg(feature = "lua")]
use crate::lua::LJMLua;

static LJM_WRAPPER: OnceLock<LJMLibrary> = OnceLock::new();

pub struct LJMLibrary {
    #[cfg(feature = "dynlink")]
    pub library: Option<Library>,

    #[cfg(feature = "stream")]
    stream: RwLock<HashMap<i32, LJMStream>>,

    // A device can only have one module at a time.
    #[cfg(feature = "lua")]
    module: RwLock<Option<LJMLua>>,
}

impl Debug for LJMLibrary {
    fn fmt(&self, f: &mut Formatter<'_>) -> std::fmt::Result {
        write!(f, "LJMWrapper")
    }
}

impl LJMLibrary {
    pub(crate) fn error_code<T>(value: T, error_code: i32) -> Result<T, LJMError> {
        if error_code != 0 {
            return Err(LJMError::ErrorCode(
                error_code.into(),
                LJMLibrary::error_to_string(error_code)?,
            ));
        }

        Ok(value)
    }

    pub fn get_library_path() -> String {
        let os = std::env::consts::OS;

        if os == "windows" {
            "LabJackM.dll".to_string()
        } else if os == "linux" {
            "/usr/local/lib/libLabJackM.so".to_string()
        } else if os == "macos" {
            "/usr/local/lib/libLabJackM.dylib".to_string()
        } else {
            panic!("Not a supported operating system.");
        }
    }

    #[cfg(feature = "dynlink")]
    fn get_library<'a>() -> Result<&'a Library, LJMError> {
        LJM_WRAPPER
            .get()
            .ok_or(LJMError::Uninitialized)?
            .library
            .as_ref()
            .ok_or(LJMError::Uninitialized)
    }

    #[cfg(feature = "dynlink")]
    unsafe fn get_c_function<T>(name: &[u8]) -> Result<Symbol<T>, LJMError> {
        let library = LJMLibrary::get_library()?;

        match library.get::<T>(name) {
            Ok(v) => Ok(v),
            Err(e) => Err(e.into()),
        }
    }

    #[cfg(all(feature = "dynlink", not(feature = "staticlink")))]
    pub fn is_initialised(&self) -> bool {
        self.library.is_some()
    }

    #[cfg(all(feature = "staticlink", not(feature = "dynlink")))]
    pub fn is_initialised(&self) -> bool {
        true
    }

    /// `unsafe`
    /// Initializes a labjack interface with the static library.
    ///
    /// # Safety
    /// This value is unsafe as it calls the underlying C library.
    /// The library is found at default paths, or at an overriden location
    /// specified by the `path` argument.
    #[cfg(all(feature = "dynlink", not(feature = "staticlink")))]
    pub unsafe fn init(path: Option<String>) -> Result<(), LJMError> {
        let library: Library = unsafe {
            let library_path = path.unwrap_or_else(LJMLibrary::get_library_path);

            match Library::new(library_path) {
                Ok(library) => library,
                Err(error) => return Err(LJMError::StartupError(error)),
            }
        };

        LJM_WRAPPER
            .set(LJMLibrary {
                library: Some(library),
                #[cfg(feature = "stream")]
                stream: RwLock::new(None),
                #[cfg(feature = "lua")]
                module: RwLock::new(None),
            })
<<<<<<< HEAD
            .map_err(|e| LJMError::WrapperInvalid(e))
=======
            .map_err(LJMError::WrapperInvalid)
>>>>>>> c3b05163
    }

    #[cfg(all(feature = "staticlink", not(feature = "dynlink")))]
    pub unsafe fn init() -> Result<(), LJMError> {
        LJM_WRAPPER
            .set(LJMLibrary {
                #[cfg(feature = "stream")]
<<<<<<< HEAD
                stream: RwLock::new(HashMap::new()),
                #[cfg(feature = "lua")]
                module: RwLock::new(None),
            })
            .map_err(LJMError::WrapperInvalid)
=======
                stream: RwLock::new(None),
                #[cfg(feature = "lua")]
                module: RwLock::new(None),
            })
            .map_err(|e| LJMError::WrapperInvalid(e))
>>>>>>> c3b05163
    }

    #[doc(alias = "LJM_ErrorToString")]
    pub fn error_to_string(error_code: i32) -> Result<String, LJMError> {
        // Allocate using stack. LJM States will not overflow.
        // https://support.labjack.com/docs/errortostring-ljm-user-s-guide#ErrorToString
        let mut buffer: [c_char; 256] = [0; 256];
        #[cfg(feature = "staticlink")]
        unsafe {
            lib::LJM_ErrorToString(error_code, buffer.as_mut_ptr())
        };
        #[cfg(feature = "dynlink")]
        let err_to_str: Symbol<extern "C" fn(i32, *mut c_char)> =
            unsafe { LJMLibrary::get_c_function(b"LJM_ErrorToString")? };
        #[cfg(feature = "dynlink")]
        err_to_str(error_code, buffer.as_mut_ptr());

<<<<<<< HEAD
        let as_vec = buffer
            .to_vec()
            .into_iter()
            .map(|v| v as u8)
            .collect::<Vec<u8>>();
=======
        let as_vec = buffer.into_iter().map(|v| v as u8).collect::<Vec<u8>>();
>>>>>>> c3b05163

        match std::str::from_utf8(as_vec.as_slice()) {
            Ok(v) => Ok(v.to_string()),
            Err(e) => Err(LJMError::LibraryError(format!(
                "Unable to retrieve buffer pointer. {}",
                e
            ))),
        }
    }

    /// Converts a MODBUS name to its address and type
    /// Returns a tuple of (address, type) in (i32, i32) format.
    /// Verifiable with: - [LabJack Modbus Map](https://labjack.com/pages/support/?doc=/datasheets/t-series-datasheet/31-modbus-map-t-series-datasheet/)
    #[doc(alias = "LJM_NameToAddress")]
    pub fn name_to_address<T>(identifier: T) -> Result<(i32, i32), LJMError>
    where
        T: ToString,
    {
        #[cfg(feature = "dynlink")]
        let n_to_addr: Symbol<extern "C" fn(*const c_char, *mut i32, *mut i32) -> i32> =
            unsafe { LJMLibrary::get_c_function(b"LJM_NameToAddress")? };

        let name =
            CString::new(identifier.to_string()).map_err(|_| LJMError::CStringConversionFailed)?;
        let mut address: i32 = 0;
        let mut typ: i32 = 0;

        #[cfg(feature = "dynlink")]
        let error_code = n_to_addr(name.as_ptr(), &mut address, &mut typ);
        #[cfg(feature = "staticlink")]
        let error_code = unsafe { lib::LJM_NameToAddress(name.as_ptr(), &mut address, &mut typ) };

        LJMLibrary::error_code((address, typ), error_code)
    }

    /// Digitally writes to address
    /// Takes a handle to the labjack, the name to be written and the value to be written.
    /// Does not return a value.
    #[doc(alias = "LJM_eWriteName")]
    pub fn write_name<T: Into<Vec<u8>>, V: Into<c_double>>(
        handle: i32,
        name_to_write: T,
        value_to_write: V,
    ) -> Result<(), LJMError> {
        #[cfg(feature = "dynlink")]
        let d_write_to_addr: Symbol<extern "C" fn(i32, *const c_char, c_double) -> i32> =
            unsafe { LJMLibrary::get_c_function(b"LJM_eWriteName")? };

        let ntw = CString::new(name_to_write).map_err(|_| LJMError::CStringConversionFailed)?;
        let vtw = c_double::from(value_to_write.into());

        #[cfg(feature = "dynlink")]
        let error_code = d_write_to_addr(handle, ntw.as_ptr(), vtw);
        #[cfg(feature = "staticlink")]
        let error_code = unsafe { lib::LJM_eWriteName(handle, ntw.as_ptr(), vtw) };

        LJMLibrary::error_code((), error_code)
    }

    #[doc(alias = "LJM_eWriteName")]
    pub fn write_addr<V: Into<c_double>>(
        handle: i32,
        address: i32,
        data_type: i32,
        value_to_write: V,
    ) -> Result<(), LJMError> {
        #[cfg(feature = "dynlink")]
        let d_write_to_addr: Symbol<extern "C" fn(i32, i32, i32, c_double) -> i32> =
            unsafe { LJMLibrary::get_c_function(b"LJM_eWriteAddress")? };

        let vtw = c_double::from(value_to_write.into());

        #[cfg(feature = "dynlink")]
        let error_code = d_write_to_addr(handle, address, data_type, vtw);
        #[cfg(feature = "staticlink")]
        let error_code = unsafe { lib::LJM_eWriteAddress(handle, address, data_type, vtw) };

        LJMLibrary::error_code((), error_code)
    }

    #[doc(alias = "LJM_eWriteNameByteArray")]
    pub fn write_name_byte_array<T: Into<Vec<u8>>, B: Into<Vec<u8>>>(
        handle: i32,
        name_to_write: T,
        size: i32,
        bytes: B,
    ) -> Result<(), LJMError> {
        #[cfg(feature = "dynlink")]
        let d_write_name_byte_array: Symbol<
            extern "C" fn(i32, *const c_char, i32, *const c_char, *mut i32) -> i32,
        > = unsafe { LJMLibrary::get_c_function(b"LJM_eWriteNameByteArray")? };

        let btw = CString::new(bytes).map_err(|_| LJMError::CStringConversionFailed)?; // Bytes-To-Write
        let ntw = CString::new(name_to_write).map_err(|_| LJMError::CStringConversionFailed)?; // Name-To-Write

        let mut error_addr: i32 = 0;
        #[cfg(feature = "dynlink")]
        let error_code =
            d_write_name_byte_array(handle, ntw.as_ptr(), size, btw.as_ptr(), &mut error_addr);
        #[cfg(feature = "staticlink")]
        let error_code = unsafe {
            lib::LJM_eWriteNameByteArray(handle, ntw.as_ptr(), size, btw.as_ptr(), &mut error_addr)
        };

        LJMLibrary::error_code((), error_code)
    }

    #[doc(alias = "LJM_eReadNameByteArray")]
    pub fn read_name_byte_array<T: Into<Vec<u8>>>(
        handle: i32,
        name_to_read: T,
        size: i32,
    ) -> Result<Vec<u8>, LJMError> {
        #[cfg(feature = "dynlink")]
        let d_write_name_byte_array: Symbol<
            extern "C" fn(i32, *const c_char, i32, *mut u8, *mut i32) -> i32,
        > = unsafe { LJMLibrary::get_c_function(b"LJM_eReadNameByteArray")? };

        // Only allocate as much as we need, and do so such that
        // it will be initialized when written to - the C lib
        // does not know the context, so we'll Box it (heap-alloc)
        // with a static size of `size`.
        #[cfg(feature = "staticlink")]
        let mut buffer: Box<[c_char]> = vec![c_char::from(0); size as usize].into_boxed_slice();
        #[cfg(feature = "dynlink")]
        let mut buffer: Box<[u8]> = vec![0u8; size as usize].into_boxed_slice();

        let ntr = CString::new(name_to_read).map_err(|_| LJMError::CStringConversionFailed)?; // Name-To-Write

        let mut error_addr: i32 = 0;
        #[cfg(feature = "dynlink")]
        let error_code = d_write_name_byte_array(
            handle,
            ntr.as_ptr(),
            size,
            buffer.as_mut_ptr(),
            &mut error_addr,
        );
        #[cfg(feature = "staticlink")]
        let error_code = unsafe {
            lib::LJM_eWriteNameByteArray(
                handle,
                ntr.as_ptr(),
                size,
                buffer.as_mut_ptr(),
                &mut error_addr,
            )
        };

        #[cfg(feature = "staticlink")]
        let as_vec = buffer.to_vec().into_iter().map(|v| v as u8).collect();

        #[cfg(feature = "dynlink")]
        let as_vec = buffer.into_vec();

        LJMLibrary::error_code(as_vec, error_code)
    }

    /// Reads from a labjack given the handle and name to read.
    /// Returns an f64 value that is read from the labjack.
    #[doc(alias = "LJM_eReadName")]
    pub fn read_name<T: Into<Vec<u8>>>(handle: i32, name_to_read: T) -> Result<f64, LJMError> {
        #[cfg(feature = "dynlink")]
        let d_read_from_aadr: Symbol<
            extern "C" fn(i32, *const c_char, *mut c_double) -> i32,
        > = unsafe { LJMLibrary::get_c_function(b"LJM_eReadName")? };

        let ntr = CString::new(name_to_read).map_err(|_| LJMError::CStringConversionFailed)?;
        let mut vtr = c_double::from(-1);

        #[cfg(feature = "dynlink")]
        let error_code = d_read_from_aadr(handle, ntr.as_ptr(), &mut vtr);
        #[cfg(feature = "staticlink")]
        let error_code = unsafe { lib::LJM_eReadName(handle, ntr.as_ptr(), &mut vtr) };

        LJMLibrary::error_code(vtr, error_code)
    }

    #[doc(alias = "LJM_eReadName")]
    pub fn read_addr(handle: i32, addr: i32, data_type: i32) -> Result<f64, LJMError> {
        #[cfg(feature = "dynlink")]
        let d_read_from_aadr: Symbol<extern "C" fn(i32, i32, i32, *mut c_double) -> i32> =
            unsafe { LJMLibrary::get_c_function(b"LJM_eReadAddress")? };

        let mut vtr = c_double::from(-1);

        #[cfg(feature = "dynlink")]
        let error_code = d_read_from_aadr(handle, addr, data_type, &mut vtr);
        #[cfg(feature = "staticlink")]
        let error_code = unsafe { lib::LJM_eReadAddress(handle, addr, data_type, &mut vtr) };

        LJMLibrary::error_code(vtr, error_code)
    }

    /// Opens a LabJack and returns the handle id as an i32.
    #[doc(alias = "LJM_OpenS")]
    pub fn open_jack<T: Into<Vec<u8>>>(
        device_type: DeviceType,
        connection_type: ConnectionType,
        identifier: T,
    ) -> Result<i32, LJMError> {
        #[cfg(feature = "dynlink")]
        let open_s: Symbol<
            extern "C" fn(*const c_char, *const c_char, *const c_char, *mut i32) -> i32,
        > = unsafe { LJMLibrary::get_c_function(b"LJM_OpenS")? };

        let device_type =
            CString::new(device_type.to_string()).map_err(|_| LJMError::CStringConversionFailed)?;
        let connection_type = CString::new(connection_type.to_string())
            .map_err(|_| LJMError::CStringConversionFailed)?;
        let identifier = CString::new(identifier).map_err(|_| LJMError::CStringConversionFailed)?;

        let mut handle_id: i32 = 0;

        #[cfg(feature = "dynlink")]
        let error_code = open_s(
            device_type.as_ptr(),
            connection_type.as_ptr(),
            identifier.as_ptr(),
            &mut handle_id,
        );
        #[cfg(feature = "staticlink")]
        let error_code = unsafe {
            lib::LJM_OpenS(
                device_type.as_ptr(),
                connection_type.as_ptr(),
                identifier.as_ptr(),
                &mut handle_id,
            )
        };

        LJMLibrary::error_code(handle_id, error_code)
    }

    /// Closes a LabJack given it's handle id as an i32.
    #[doc(alias = "LJM_Close")]
    pub fn close_jack(handle_id: i32) -> Result<i32, LJMError> {
        #[cfg(feature = "dynlink")]
        let close: Symbol<extern "C" fn(i32) -> i32> =
            unsafe { LJMLibrary::get_c_function(b"LJM_Close")? };

        #[cfg(feature = "dynlink")]
        let error_code = close(handle_id);

        #[cfg(feature = "staticlink")]
        let error_code = unsafe { lib::LJM_Close(handle_id) };

        LJMLibrary::error_code(handle_id, error_code)
    }

    /// Closes all LabJacks connected.
    #[doc(alias = "LJM_CloseAll")]
    pub fn close_all() -> Result<(), LJMError> {
        #[cfg(feature = "dynlink")]
        let close_all: Symbol<extern "C" fn() -> i32> =
            unsafe { LJMLibrary::get_c_function(b"LJM_CloseAll")? };

        #[cfg(feature = "dynlink")]
        let error_code = close_all();

        #[cfg(feature = "staticlink")]
        let error_code = unsafe { lib::LJM_CloseAll() };

        LJMLibrary::error_code((), error_code)
    }

    /// Converts an IPV4 numerical representation, outputting the corresponding
    /// decimal-dot notation for it.
    ///
    /// # Safety
    /// This function is unsafe due to C pointer recovery. Different systems
    /// will handle this behaviour differently, use with caution. Test experimentally,
    /// before ever using in a production environment.
    #[doc(alias = "LJM_NumberToIP")]
    pub unsafe fn number_to_ip(number: i32) -> Result<String, LJMError> {
        #[cfg(feature = "dynlink")]
        let d_number_to_ip: Symbol<
            extern "C" fn(::std::os::raw::c_uint, *mut c_char) -> i32,
        > = unsafe { LJMLibrary::get_c_function(b"LJM_NumberToIP")? };

        let number: c_uint = c_uint::try_from(number).map_err(|error| {
            LJMError::LibraryError(format!(
                "Unable to convert number into C unsigned integer. {}",
                error
            ))
        })?;

        let ip_address =
            CString::new("000.000.000.000").map_err(|_| LJMError::CStringConversionFailed)?;
        let ip_pointer = ip_address.into_raw();

        #[cfg(feature = "dynlink")]
        let error_code = d_number_to_ip(number, ip_pointer);
        #[cfg(feature = "staticlink")]
        let error_code = unsafe { lib::LJM_NumberToIP(number, ip_pointer) };

        let retrieved_pointer = unsafe { CString::from_raw(ip_pointer) };
        let recovered_ip = retrieved_pointer.into_string().map_err(|error| {
            LJMError::LibraryError(format!("Unable to retrieve IP pointer. {}", error))
        })?;

        LJMLibrary::error_code(recovered_ip, error_code)
    }

    /// Informs regarding device connection type
    #[doc(alias = "LJM_GetHandleInfo")]
    pub fn get_handle_info(handle: i32) -> Result<DeviceHandleInfo, LJMError> {
        #[cfg(feature = "dynlink")]
        let get_handle_info: Symbol<
            extern "C" fn(i32, *mut i32, *mut i32, *mut i32, *mut i32, *mut i32, *mut i32) -> i32,
        > = unsafe { LJMLibrary::get_c_function(b"LJM_GetHandleInfo")? };

        let mut device_type: i32 = 0;
        let mut connection_type: i32 = 0;
        let mut serial_number: i32 = 0;
        let mut ip_address: i32 = 0;
        let mut port: i32 = 0;
        let mut max_bytes_per_megabyte: i32 = 0;

        #[cfg(feature = "dynlink")]
        let error_code = get_handle_info(
            handle,
            &mut device_type,
            &mut connection_type,
            &mut serial_number,
            &mut ip_address,
            &mut port,
            &mut max_bytes_per_megabyte,
        );
        #[cfg(feature = "staticlink")]
        let error_code = unsafe {
            lib::LJM_GetHandleInfo(
                handle,
                &mut device_type,
                &mut connection_type,
                &mut serial_number,
                &mut ip_address,
                &mut port,
                &mut max_bytes_per_megabyte,
            )
        };

        LJMLibrary::error_code(
            DeviceHandleInfo {
                device_type: DeviceType::from(device_type),
                connection_type: ConnectionType::from(connection_type),
                ip_address,
                serial_number,
                port,
                max_bytes_per_megabyte,
            },
            error_code,
        )
    }

    #[cfg(feature = "stream")]
    pub fn is_stream_active(handle_id: i32) -> bool {
        let wrapper = LJM_WRAPPER.get();

        match wrapper {
            Some(w) => {
                let stream = w.stream.read();

                match stream {
<<<<<<< HEAD
                    Ok(s) => s.get(&handle_id).is_some(),
=======
                    Ok(s) => s.is_some(),
>>>>>>> c3b05163
                    Err(_) => false,
                }
            }
            None => false,
        }
    }

    /// Starts a LJM Stream, stopped with `stream_stop`.
    /// Returns actual device scan rate (chosen by LabJack).
    ///
    /// As opposed to `stream_start`, accepts any Vec<T> where T: ToString.
    /// Such that, you may provide the string-representation of LJM addresses,
    /// permitting each can be decoded by LJMLibrary::name_to_address into a
    /// logical LJM address.
    ///
    /// `suggested_scan_rate` The scan rate forwarded to LJM which it will attempt to use
    ///
    #[doc(alias = "LJM_eStreamStart")]
    #[cfg(feature = "stream")]
    pub fn stream_start_addr<T>(
        handle: i32,
        scans_per_read: i32,
        suggested_scan_rate: f64,
        streams: Vec<T>,
    ) -> Result<f64, LJMError>
    where
        T: ToString + Display,
    {
<<<<<<< HEAD
        #[cfg(feature = "dynlink")]
        let stream_start: Symbol<
            extern "C" fn(i32, i32, i32, *const i32, *mut c_double) -> i32,
        > = unsafe { LJMLibrary::get_c_function(b"LJM_eStreamStart")? };

        let addresses_result: Result<Vec<i32>, LJMError> =
=======
        let addresses: Result<Vec<i32>, LJMError> =
>>>>>>> c3b05163
            streams.iter().try_fold(Vec::new(), |mut acc, a| {
                let (address, _) = LJMLibrary::name_to_address(a)?;
                acc.push(address);
                Ok(acc)
            });

        LJMLibrary::stream_start(handle, scans_per_read, suggested_scan_rate, addresses?)
    }

    /// Starts a LJM Stream, stopped with `stream_stop`.
    /// Returns actual device scan rate (chosen by LabJack)
    ///
    /// `suggested_scan_rate` The scan rate forwarded to LJM which it will attempt to use
    ///
    #[doc(alias = "LJM_eStreamStart")]
    #[cfg(feature = "stream")]
    pub fn stream_start(
        handle: i32,
        scans_per_read: i32,
        suggested_scan_rate: f64,
        addresses: Vec<i32>,
    ) -> Result<f64, LJMError> {
        #[cfg(feature = "dynlink")]
        let stream_start: Symbol<
            extern "C" fn(i32, i32, i32, *const i32, *mut c_double) -> i32,
        > = unsafe { LJMLibrary::get_c_function(b"LJM_eStreamStart")? };

        let addr_slice: &[i32] = &addresses;
        let mut scan_rate: f64 = suggested_scan_rate;

        #[cfg(feature = "dynlink")]
        let error_code = stream_start(
            handle,
            scans_per_read,
            addresses.len() as i32,
            addr_slice.as_ptr(),
            &mut scan_rate,
        );
        #[cfg(feature = "staticlink")]
        let error_code = unsafe {
            lib::LJM_eStreamStart(
                handle,
                scans_per_read,
                addresses.len() as i32,
                addr_slice.as_ptr(),
                &mut scan_rate,
            )
        };

        // If we don't have an error we will initialize the stream
        if error_code == 0 {
            let wrapper = LJM_WRAPPER.get();

            let mut stream = wrapper
                .ok_or(LJMError::Uninitialized)?
                .stream
                .write()
<<<<<<< HEAD
                .unwrap();
=======
                .map_err(|_| LJMError::PoisonedLock)?;
>>>>>>> c3b05163

            stream.insert(
                handle,
                LJMStream {
                    scan_list: addresses,
                    scans_per_read,
                },
            );
        }

        LJMLibrary::error_code(scan_rate, error_code)
    }

    /// Stops an LJM Stream started with `stream_start`, returns the stream
    /// that was active when the function was called. If none, no stream was
    /// in place.
    #[doc(alias = "LJM_eStreamStop")]
    #[cfg(feature = "stream")]
    pub fn stream_stop(handle: i32) -> Result<Option<LJMStream>, LJMError> {
        #[cfg(feature = "dynlink")]
        let stream_stop: Symbol<extern "C" fn(i32) -> i32> =
            unsafe { LJMLibrary::get_c_function(b"LJM_eStreamStop")? };

        #[cfg(feature = "dynlink")]
        let error_code = stream_stop(handle);
        #[cfg(feature = "staticlink")]
        let error_code = unsafe { lib::LJM_eStreamStop(handle) };

        // Remove stream from active
        let stream = LJM_WRAPPER
            .get()
            .ok_or(LJMError::Uninitialized)?
            .stream
            .write()
            .map_err(|e| LJMError::LibraryError(e.to_string()))?
<<<<<<< HEAD
            .remove(&handle);
=======
            .take();
>>>>>>> c3b05163

        LJMLibrary::error_code(stream, error_code)
    }

    /// Stops an LJM Stream started with `stream_start`
    #[doc(alias = "LJM_eStreamRead")]
    #[cfg(feature = "stream")]
    pub fn stream_read(handle: i32) -> Result<Vec<f64>, LJMError> {
<<<<<<< HEAD
        let lock = LJM_WRAPPER
=======
        let stream_value = LJM_WRAPPER
>>>>>>> c3b05163
            .get()
            .ok_or(LJMError::Uninitialized)?
            .stream
            .read()
<<<<<<< HEAD
            .map_err(|_| LJMError::StreamNotStarted)?;

        let stream_value = lock.get(&handle).ok_or(LJMError::StreamNotStarted)?;
=======
            .map_err(|_| LJMError::PoisonedLock)?
            .clone()
            .ok_or(LJMError::StreamNotStarted)?;
>>>>>>> c3b05163

        #[cfg(feature = "dynlink")]
        let stream_read: Symbol<extern "C" fn(i32, *mut f64, *mut i32, *mut i32) -> i32> =
            unsafe { LJMLibrary::get_c_function(b"LJM_eStreamRead")? };

        let mut dev_scan_backlog: i32 = 0;
        let mut ljm_scan_backlog: i32 = 0;

        // Length = ScansPerRead * NumberOfAddresses
        let scan_length = stream_value.scans_per_read as usize * stream_value.scan_list.len();

        let mut addr_slice = vec![0.0; scan_length];

        #[cfg(feature = "dynlink")]
        let error_code = stream_read(
            handle,
            addr_slice.as_mut_ptr(),
            &mut dev_scan_backlog,
            &mut ljm_scan_backlog,
        );
        #[cfg(feature = "staticlink")]
        let error_code = unsafe {
            lib::LJM_eStreamRead(
                handle,
                addr_slice.as_mut_ptr(),
                &mut dev_scan_backlog,
                &mut ljm_scan_backlog,
            )
        };

        LJMLibrary::error_code(addr_slice, error_code)
    }

    /// Digitally writes an integer config
    /// Does not return a value
    #[doc(alias = "LJM_WriteLibraryConfigS")]
    pub fn set_config<V: Into<c_double>>(
        config_name: String,
        config_value: V,
    ) -> Result<(), LJMError> {
        #[cfg(feature = "dynlink")]
        let d_write_to_addr: Symbol<extern "C" fn(*const c_char, c_double) -> i32> =
            unsafe { LJMLibrary::get_c_function(b"LJM_WriteLibraryConfigS")? };

        let ntw = CString::new(config_name).map_err(|_| LJMError::CStringConversionFailed)?;
        let vtw = c_double::from(config_value.into());

        #[cfg(feature = "dynlink")]
        let error_code = d_write_to_addr(ntw.as_ptr(), vtw);
        #[cfg(feature = "staticlink")]
        let error_code = unsafe { lib::LJM_WriteLibraryConfigS(ntw.as_ptr(), vtw) };

        LJMLibrary::error_code((), error_code)
    }

    /// Reads from a labjack given the handle and name to read.
    /// Returns an f64 value that is rxead from the labjack.
    #[doc(alias = "LJM_ReadLibraryConfigS")]
    pub fn get_config(config_name: String) -> Result<f64, LJMError> {
        #[cfg(feature = "dynlink")]
        let d_read_library_config: Symbol<
            extern "C" fn(*const c_char, *mut c_double) -> i32,
        > = unsafe { LJMLibrary::get_c_function(b"LJM_ReadLibraryConfigS")? };

        let ntr = CString::new(config_name).map_err(|_| LJMError::CStringConversionFailed)?;
        let mut vtr = c_double::from(-1);

        #[cfg(feature = "dynlink")]
        let error_code = d_read_library_config(ntr.as_ptr(), &mut vtr);
        #[cfg(feature = "staticlink")]
        let error_code = unsafe { lib::LJM_ReadLibraryConfigS(ntr.as_ptr(), &mut vtr) };

        LJMLibrary::error_code(vtr, error_code)
    }

    #[cfg(all(feature = "lua", feature = "tokio"))]
    pub async fn set_module(handle: i32, module: LJMLua, debug: bool) -> Result<(), LJMError> {
        LJMLibrary::replace_module(handle, module)?;
        LJMLibrary::stop_module(handle).await?;
        LJMLibrary::start_module(handle, debug)
    }

    #[cfg(all(feature = "lua", not(feature = "tokio")))]
    pub fn set_module(handle: i32, module: LJMLua, debug: bool) -> Result<(), LJMError> {
        LJMLibrary::replace_module(handle, module)?;
        LJMLibrary::stop_module(handle)?;
        LJMLibrary::start_module(handle, debug)
    }

    #[cfg(feature = "lua")]
    fn start_module(handle: i32, debug: bool) -> Result<(), LJMError> {
        let wrapper = LJM_WRAPPER.get();
        let module = wrapper
            .ok_or(LJMError::Uninitialized)?
            .module
            .read()
<<<<<<< HEAD
            .unwrap()
=======
            .map_err(|_| LJMError::PoisonedLock)?
>>>>>>> c3b05163
            .clone()
            .ok_or(LJMError::ScriptNotSet)?;

        LJMLibrary::write_name(handle, "LUA_SOURCE_SIZE", module.size() as u32)?;
        LJMLibrary::write_name_byte_array(
            handle,
            "LUA_SOURCE_WRITE",
            module.size() as i32,
            module.script(),
        )?;

        if debug {
            LJMLibrary::write_name(handle, "LUA_DEBUG_ENABLE", 1)?;
            LJMLibrary::write_name(handle, "LUA_DEBUG_ENABLE_DEFAULT", 1)?;
        }

        LJMLibrary::write_name(handle, "LUA_RUN", 1)?;

        Ok(())
    }

    #[cfg(feature = "lua")]
    fn replace_module(handle: i32, module: LJMLua) -> Result<(), LJMError> {
        // If there is a script still running, we shouldn't replace anything.
        if LJMLibrary::module_running(handle)? {
            return Err(LJMError::ScriptStillRunning);
        }

        let wrapper = LJM_WRAPPER.get();
<<<<<<< HEAD
        let mut w_mod = wrapper
            .ok_or(LJMError::Uninitialized)?
            .module
            .write()
            .unwrap();
        w_mod.replace(module);
        Ok(())
=======
        wrapper
            .ok_or(LJMError::Uninitialized)?
            .module
            .write()
            .map(|mut rwg| {
                rwg.replace(module);
            })
            .map_err(|_| LJMError::PoisonedLock)
>>>>>>> c3b05163
    }

    #[cfg(feature = "lua")]
    pub fn module_running(handle: i32) -> Result<bool, LJMError> {
        Ok(LJMLibrary::read_name(handle, "LUA_RUN")? == 1_f64)
    }

    #[cfg(all(feature = "lua", feature = "tokio"))]
    pub async fn stop_module(handle: i32) -> Result<(), LJMError> {
        let mut interval = tokio::time::interval(tokio::time::Duration::from_millis(50));

        while LJMLibrary::module_running(handle)? {
            LJMLibrary::write_name(handle, "LUA_RUN", 0)?;
            interval.tick().await;
        }

        Ok(())
    }

    #[cfg(all(feature = "lua", not(feature = "tokio")))]
    pub fn stop_module(handle: i32) -> Result<(), LJMError> {
        while LJMLibrary::module_running(handle)? {
            LJMLibrary::write_name(handle, "LUA_RUN", 0)?;
            std::thread::sleep(std::time::Duration::from_millis(50))
        }

        Ok(())
    }
}<|MERGE_RESOLUTION|>--- conflicted
+++ resolved
@@ -126,11 +126,7 @@
                 #[cfg(feature = "lua")]
                 module: RwLock::new(None),
             })
-<<<<<<< HEAD
-            .map_err(|e| LJMError::WrapperInvalid(e))
-=======
             .map_err(LJMError::WrapperInvalid)
->>>>>>> c3b05163
     }
 
     #[cfg(all(feature = "staticlink", not(feature = "dynlink")))]
@@ -138,19 +134,11 @@
         LJM_WRAPPER
             .set(LJMLibrary {
                 #[cfg(feature = "stream")]
-<<<<<<< HEAD
                 stream: RwLock::new(HashMap::new()),
                 #[cfg(feature = "lua")]
                 module: RwLock::new(None),
             })
             .map_err(LJMError::WrapperInvalid)
-=======
-                stream: RwLock::new(None),
-                #[cfg(feature = "lua")]
-                module: RwLock::new(None),
-            })
-            .map_err(|e| LJMError::WrapperInvalid(e))
->>>>>>> c3b05163
     }
 
     #[doc(alias = "LJM_ErrorToString")]
@@ -168,15 +156,7 @@
         #[cfg(feature = "dynlink")]
         err_to_str(error_code, buffer.as_mut_ptr());
 
-<<<<<<< HEAD
-        let as_vec = buffer
-            .to_vec()
-            .into_iter()
-            .map(|v| v as u8)
-            .collect::<Vec<u8>>();
-=======
         let as_vec = buffer.into_iter().map(|v| v as u8).collect::<Vec<u8>>();
->>>>>>> c3b05163
 
         match std::str::from_utf8(as_vec.as_slice()) {
             Ok(v) => Ok(v.to_string()),
@@ -541,11 +521,7 @@
                 let stream = w.stream.read();
 
                 match stream {
-<<<<<<< HEAD
                     Ok(s) => s.get(&handle_id).is_some(),
-=======
-                    Ok(s) => s.is_some(),
->>>>>>> c3b05163
                     Err(_) => false,
                 }
             }
@@ -574,16 +550,7 @@
     where
         T: ToString + Display,
     {
-<<<<<<< HEAD
-        #[cfg(feature = "dynlink")]
-        let stream_start: Symbol<
-            extern "C" fn(i32, i32, i32, *const i32, *mut c_double) -> i32,
-        > = unsafe { LJMLibrary::get_c_function(b"LJM_eStreamStart")? };
-
-        let addresses_result: Result<Vec<i32>, LJMError> =
-=======
         let addresses: Result<Vec<i32>, LJMError> =
->>>>>>> c3b05163
             streams.iter().try_fold(Vec::new(), |mut acc, a| {
                 let (address, _) = LJMLibrary::name_to_address(a)?;
                 acc.push(address);
@@ -641,11 +608,7 @@
                 .ok_or(LJMError::Uninitialized)?
                 .stream
                 .write()
-<<<<<<< HEAD
-                .unwrap();
-=======
                 .map_err(|_| LJMError::PoisonedLock)?;
->>>>>>> c3b05163
 
             stream.insert(
                 handle,
@@ -681,11 +644,7 @@
             .stream
             .write()
             .map_err(|e| LJMError::LibraryError(e.to_string()))?
-<<<<<<< HEAD
             .remove(&handle);
-=======
-            .take();
->>>>>>> c3b05163
 
         LJMLibrary::error_code(stream, error_code)
     }
@@ -694,24 +653,14 @@
     #[doc(alias = "LJM_eStreamRead")]
     #[cfg(feature = "stream")]
     pub fn stream_read(handle: i32) -> Result<Vec<f64>, LJMError> {
-<<<<<<< HEAD
         let lock = LJM_WRAPPER
-=======
-        let stream_value = LJM_WRAPPER
->>>>>>> c3b05163
             .get()
             .ok_or(LJMError::Uninitialized)?
             .stream
             .read()
-<<<<<<< HEAD
             .map_err(|_| LJMError::StreamNotStarted)?;
 
         let stream_value = lock.get(&handle).ok_or(LJMError::StreamNotStarted)?;
-=======
-            .map_err(|_| LJMError::PoisonedLock)?
-            .clone()
-            .ok_or(LJMError::StreamNotStarted)?;
->>>>>>> c3b05163
 
         #[cfg(feature = "dynlink")]
         let stream_read: Symbol<extern "C" fn(i32, *mut f64, *mut i32, *mut i32) -> i32> =
@@ -808,11 +757,7 @@
             .ok_or(LJMError::Uninitialized)?
             .module
             .read()
-<<<<<<< HEAD
-            .unwrap()
-=======
             .map_err(|_| LJMError::PoisonedLock)?
->>>>>>> c3b05163
             .clone()
             .ok_or(LJMError::ScriptNotSet)?;
 
@@ -842,15 +787,6 @@
         }
 
         let wrapper = LJM_WRAPPER.get();
-<<<<<<< HEAD
-        let mut w_mod = wrapper
-            .ok_or(LJMError::Uninitialized)?
-            .module
-            .write()
-            .unwrap();
-        w_mod.replace(module);
-        Ok(())
-=======
         wrapper
             .ok_or(LJMError::Uninitialized)?
             .module
@@ -859,7 +795,6 @@
                 rwg.replace(module);
             })
             .map_err(|_| LJMError::PoisonedLock)
->>>>>>> c3b05163
     }
 
     #[cfg(feature = "lua")]
